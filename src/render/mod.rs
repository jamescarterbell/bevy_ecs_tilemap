use std::marker::PhantomData;

use bevy::{
    asset::load_internal_asset,
    core_pipeline::core_2d::Transparent2d,
    prelude::*,
    reflect::TypeUuid,
    render::{
        mesh::MeshVertexAttribute,
        render_phase::AddRenderCommand,
        render_resource::{
            DynamicUniformBuffer, FilterMode, SpecializedRenderPipelines, TextureUsages,
            VertexFormat,
        },
        RenderApp, RenderStage,
    },
};

#[cfg(not(feature = "atlas"))]
use bevy::render::renderer::RenderDevice;

use crate::{
    prelude::{TilemapRenderSettings, TilemapTexture},
    tiles::{TilePos, TileStorage},
};

use self::{
    chunk::{RenderChunk2dStorage, TilemapUniformData},
    draw::DrawTilemap,
    pipeline::{TilemapPipeline, TILEMAP_SHADER_FRAGMENT, TILEMAP_SHADER_VERTEX},
    prepare::MeshUniform,
    queue::ImageBindGroups,
};

mod chunk;
mod draw;
mod extract;
mod include_shader;
mod pipeline;
pub(crate) mod prepare;
mod queue;

#[cfg(not(feature = "atlas"))]
mod texture_array_cache;

#[cfg(not(feature = "atlas"))]
use self::extract::ExtractedTilemapTexture;
#[cfg(not(feature = "atlas"))]
pub(crate) use self::texture_array_cache::TextureArrayCache;

/// The default chunk_size (in tiles) used per mesh.
const CHUNK_SIZE_2D: UVec2 = UVec2::from_array([64, 64]);

/// The default chunk_size (in tiles) used per mesh.
const CHUNK_SIZE_2D: UVec2 = UVec2::from_array([64, 64]);

#[derive(Copy, Clone, Debug, Component)]
pub(crate) struct ExtractedFilterMode(FilterMode);

/// Size of the chunks used to render the tilemap.
///
/// Initialized from [`TilemapRenderSettings`](crate::map::TilemapRenderSettings) resource, if
/// provided. Otherwise, defaults to `64 x 64`.
#[derive(Debug, Copy, Clone, Deref)]
pub(crate) struct RenderChunkSize(UVec2);

impl RenderChunkSize {
    pub fn new(chunk_size: UVec2) -> RenderChunkSize {
        RenderChunkSize(chunk_size)
    }

    #[inline]
    pub fn map_tile_to_chunk(&self, tile_position: &TilePos) -> UVec2 {
        let tile_pos: UVec2 = tile_position.into();
        tile_pos / self.0
    }

    #[inline]
    pub fn map_tile_to_chunk_tile(&self, tile_position: &TilePos, chunk_position: &UVec2) -> UVec2 {
        let tile_pos: UVec2 = tile_position.into();
        tile_pos - (*chunk_position * self.0)
    }
}

pub struct TilemapRenderingPlugin;
#[derive(Default, Deref, DerefMut)]
pub struct SecondsSinceStartup(f32);

pub const COLUMN_EVEN_HEX: HandleUntyped =
    HandleUntyped::weak_from_u64(Shader::TYPE_UUID, 7704924705970804993);
pub const COLUMN_HEX: HandleUntyped =
    HandleUntyped::weak_from_u64(Shader::TYPE_UUID, 11710877199891728627);
pub const COLUMN_ODD_HEX: HandleUntyped =
    HandleUntyped::weak_from_u64(Shader::TYPE_UUID, 6706359414982022142);
pub const COMMON: HandleUntyped =
    HandleUntyped::weak_from_u64(Shader::TYPE_UUID, 15420881977837458322);
pub const DIAMOND_ISO: HandleUntyped =
    HandleUntyped::weak_from_u64(Shader::TYPE_UUID, 6710251300621614118);
pub const MESH_OUTPUT: HandleUntyped =
    HandleUntyped::weak_from_u64(Shader::TYPE_UUID, 2707251459590872179);
pub const ROW_EVEN_HEX: HandleUntyped =
    HandleUntyped::weak_from_u64(Shader::TYPE_UUID, 7149718726759672633);
pub const ROW_HEX: HandleUntyped =
    HandleUntyped::weak_from_u64(Shader::TYPE_UUID, 5506589682629967569);
pub const ROW_ODD_HEX: HandleUntyped =
    HandleUntyped::weak_from_u64(Shader::TYPE_UUID, 13608302855194400936);
pub const STAGGERED_ISO: HandleUntyped =
    HandleUntyped::weak_from_u64(Shader::TYPE_UUID, 9802843761568314416);
pub const SQUARE: HandleUntyped =
    HandleUntyped::weak_from_u64(Shader::TYPE_UUID, 7333720254399106799);
pub const TILEMAP_VERTEX_OUTPUT: HandleUntyped =
    HandleUntyped::weak_from_u64(Shader::TYPE_UUID, 6104533649830094529);

impl Plugin for TilemapRenderingPlugin {
    fn build(&self, app: &mut App) {
        #[cfg(not(feature = "atlas"))]
        app.add_system(set_texture_to_copy_src);

        app.add_system_to_stage(CoreStage::First, clear_removed);
        app.add_system_to_stage(CoreStage::PostUpdate, removal_helper_tilemap);
        app.add_system_to_stage(CoreStage::PostUpdate, removal_helper);

        // Extract the chunk size from the TilemapRenderSettings used to initialize the
        // ChunkCoordinate resource to insert into the render pipeline
        let chunk_size = {
            match app.world.get_resource::<TilemapRenderSettings>() {
                Some(settings) => settings.render_chunk_size,
                None => CHUNK_SIZE_2D,
            }
        };
<<<<<<< HEAD
=======

        let mut shaders = app.world.get_resource_mut::<Assets<Shader>>().unwrap();
>>>>>>> 56a44e06

        load_internal_asset!(
            app,
            COLUMN_EVEN_HEX,
            "shaders/column_even_hex.wgsl",
            Shader::from_wgsl
        );

        load_internal_asset!(
            app,
            COLUMN_HEX,
            "shaders/column_hex.wgsl",
            Shader::from_wgsl
        );

        load_internal_asset!(
            app,
            COLUMN_ODD_HEX,
            "shaders/column_odd_hex.wgsl",
            Shader::from_wgsl
        );

        load_internal_asset!(app, COMMON, "shaders/common.wgsl", Shader::from_wgsl);

        load_internal_asset!(
            app,
            DIAMOND_ISO,
            "shaders/diamond_iso.wgsl",
            Shader::from_wgsl
        );

        load_internal_asset!(
            app,
            ROW_EVEN_HEX,
            "shaders/row_even_hex.wgsl",
            Shader::from_wgsl
        );

        load_internal_asset!(app, ROW_HEX, "shaders/row_hex.wgsl", Shader::from_wgsl);

        load_internal_asset!(
            app,
            ROW_ODD_HEX,
            "shaders/row_odd_hex.wgsl",
            Shader::from_wgsl
        );

        load_internal_asset!(app, ROW_HEX, "shaders/row_hex.wgsl", Shader::from_wgsl);

        load_internal_asset!(
            app,
            MESH_OUTPUT,
            "shaders/mesh_output.wgsl",
            Shader::from_wgsl
        );

        load_internal_asset!(app, SQUARE, "shaders/square.wgsl", Shader::from_wgsl);

        load_internal_asset!(
            app,
            STAGGERED_ISO,
            "shaders/staggered_iso.wgsl",
            Shader::from_wgsl
        );

        load_internal_asset!(
            app,
            TILEMAP_VERTEX_OUTPUT,
            "shaders/tilemap_vertex_output.wgsl",
            Shader::from_wgsl
        );

        load_internal_asset!(
            app,
            TILEMAP_SHADER_VERTEX,
            "shaders/tilemap_vertex.wgsl",
            Shader::from_wgsl
        );

        load_internal_asset!(
            app,
            TILEMAP_SHADER_FRAGMENT,
            "shaders/tilemap_fragment.wgsl",
            Shader::from_wgsl
        );

        let render_app = app.sub_app_mut(RenderApp);
        render_app
            .insert_resource(RenderChunkSize(chunk_size))
            .insert_resource(RenderChunk2dStorage::default())
            .insert_resource(SecondsSinceStartup);
        render_app
            .add_system_to_stage(RenderStage::Extract, extract::extract)
            .add_system_to_stage(RenderStage::Extract, extract::extract_removal);
        render_app
            .add_system_to_stage(RenderStage::Prepare, prepare::prepare)
            .add_system_to_stage(RenderStage::Prepare, prepare::prepare_removal)
            .add_system_to_stage(RenderStage::Queue, queue::queue_meshes)
            .add_system_to_stage(RenderStage::Queue, queue::queue_transform_bind_group)
            .add_system_to_stage(RenderStage::Queue, queue::queue_tilemap_bind_group)
            .init_resource::<TilemapPipeline>()
            .init_resource::<ImageBindGroups>()
            .init_resource::<SpecializedRenderPipelines<TilemapPipeline>>()
            .init_resource::<DynamicUniformBuffer<MeshUniform>>()
            .init_resource::<DynamicUniformBuffer<TilemapUniformData>>();

        render_app.add_render_command::<Transparent2d, DrawTilemap>();

        #[cfg(not(feature = "atlas"))]
        render_app
            .init_resource::<TextureArrayCache>()
            .add_system_to_stage(RenderStage::Prepare, prepare_textures);
    }
}

pub fn set_texture_to_copy_src(mut textures: ResMut<Assets<Image>>, query: Query<&TilemapTexture>) {
    // quick and dirty, run this for all textures anytime a texture component is created.
    for texture in query.iter() {
        if let Some(mut texture) = textures.get_mut(&texture.0) {
            if !texture
                .texture_descriptor
                .usage
                .contains(TextureUsages::COPY_SRC)
            {
                texture.texture_descriptor.usage = TextureUsages::TEXTURE_BINDING
                    | TextureUsages::COPY_SRC
                    | TextureUsages::COPY_DST;
            }
        }
    }
}

/// Stores the index of a uniform inside of [`ComponentUniforms`].
#[derive(Component)]
pub struct DynamicUniformIndex<C: Component> {
    index: u32,
    marker: PhantomData<C>,
}

impl<C: Component> DynamicUniformIndex<C> {
    #[inline]
    pub fn index(&self) -> u32 {
        self.index
    }
}

pub const ATTRIBUTE_POSITION: MeshVertexAttribute =
    MeshVertexAttribute::new("Position", 229221259, VertexFormat::Float32x4);
pub const ATTRIBUTE_TEXTURE: MeshVertexAttribute =
    MeshVertexAttribute::new("Texture", 222922753, VertexFormat::Float32x4);
pub const ATTRIBUTE_COLOR: MeshVertexAttribute =
    MeshVertexAttribute::new("Color", 231497124, VertexFormat::Float32x4);

#[derive(Component)]
pub struct RemovedTileEntity(pub Entity);

#[derive(Component)]
pub struct RemovedMapEntity(pub Entity);

fn removal_helper(mut commands: Commands, removed_query: RemovedComponents<TilePos>) {
    for entity in removed_query.iter() {
        commands.spawn().insert(RemovedTileEntity(entity));
    }
}

fn removal_helper_tilemap(mut commands: Commands, removed_query: RemovedComponents<TileStorage>) {
    for entity in removed_query.iter() {
        commands.spawn().insert(RemovedMapEntity(entity));
    }
}

fn clear_removed(
    mut commands: Commands,
    removed_query: Query<Entity, With<RemovedTileEntity>>,
    removed_map_query: Query<Entity, With<RemovedMapEntity>>,
) {
    for entity in removed_query.iter() {
        commands.entity(entity).despawn();
    }

    for entity in removed_map_query.iter() {
        commands.entity(entity).despawn();
    }
}

#[cfg(not(feature = "atlas"))]
fn prepare_textures(
    render_device: Res<RenderDevice>,
    mut texture_array_cache: ResMut<TextureArrayCache>,
    extracted_tilemaps: Query<&ExtractedTilemapTexture>,
) {
    for tilemap in extracted_tilemaps.iter() {
        let tile_size: Vec2 = tilemap.tile_size.into();
        let texture_size: Vec2 = tilemap.texture_size.into();
        let spacing: Vec2 = tilemap.spacing.into();
        texture_array_cache.add(
            &tilemap.texture.0,
            tile_size,
            texture_size,
            spacing,
            tilemap.filtering,
        );
    }

    texture_array_cache.prepare(&render_device);
}<|MERGE_RESOLUTION|>--- conflicted
+++ resolved
@@ -47,9 +47,6 @@
 use self::extract::ExtractedTilemapTexture;
 #[cfg(not(feature = "atlas"))]
 pub(crate) use self::texture_array_cache::TextureArrayCache;
-
-/// The default chunk_size (in tiles) used per mesh.
-const CHUNK_SIZE_2D: UVec2 = UVec2::from_array([64, 64]);
 
 /// The default chunk_size (in tiles) used per mesh.
 const CHUNK_SIZE_2D: UVec2 = UVec2::from_array([64, 64]);
@@ -128,11 +125,6 @@
                 None => CHUNK_SIZE_2D,
             }
         };
-<<<<<<< HEAD
-=======
-
-        let mut shaders = app.world.get_resource_mut::<Assets<Shader>>().unwrap();
->>>>>>> 56a44e06
 
         load_internal_asset!(
             app,
