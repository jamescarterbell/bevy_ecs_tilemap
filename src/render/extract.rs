--- conflicted
+++ resolved
@@ -61,11 +61,8 @@
             &TileTexture,
             &TileVisible,
             &TileFlip,
-<<<<<<< HEAD
+            &TileColor,
             Option<&AnimatedTile>,
-=======
-            &TileColor,
->>>>>>> 97133fdb
         ),
         Or<(
             Added<TilePos2d>,
@@ -91,11 +88,7 @@
     let mut extracted_tiles = Vec::new();
     let mut extracted_tilemaps = HashMap::default();
     // Process all tiles
-<<<<<<< HEAD
-    for (entity, tile_pos, tilemap_id, tile_texture, visible, flip, animated) in
-=======
-    for (entity, tile_pos, tilemap_id, tile_texture, visible, flip, color) in
->>>>>>> 97133fdb
+    for (entity, tile_pos, tilemap_id, tile_texture, visible, flip, color, animated) in
         changed_tiles_query.iter()
     {
         // flipping and rotation packed in bits
@@ -104,33 +97,19 @@
         // bit 2 : flip_d (anti diagonal)
         let tile_flip_bits = flip.x as i32 | (flip.y as i32) << 1 | (flip.d as i32) << 2;
 
-<<<<<<< HEAD
-        let tile = if let Some(animated) = animated {
-            PackedTileData {
-                visible: visible.0,
-                position: Vec4::new(tile_pos.x as f32, tile_pos.y as f32, animated.speed, 0.0),
-                texture: Vec4::new(
-                    tile_texture.0 as f32,
-                    tile_flip_bits as f32,
-                    animated.start as f32,
-                    animated.end as f32,
-                ),
-                color: Vec4::new(1.0, 1.0, 1.0, 1.0),
-            }
-        } else {
-            PackedTileData {
-                visible: visible.0,
-                position: Vec4::new(tile_pos.x as f32, tile_pos.y as f32, 0.0, 0.0),
-                texture: Vec4::new(tile_texture.0 as f32, tile_flip_bits as f32, 0.0, 0.0),
-                color: Vec4::new(1.0, 1.0, 1.0, 1.0),
-            }
-=======
+        let mut position = Vec4::new(tile_pos.x as f32, tile_pos.y as f32, 0.0, 0.0);
+        let mut texture = Vec4::new(tile_texture.0 as f32, tile_flip_bits as f32, 0.0, 0.0);
+        if let Some(animation_data) = animated {
+            position.z = animation_data.speed;
+            texture.z = animation_data.start as f32;
+            texture.w = animation_data.end as f32;
+        }
+
         let tile = PackedTileData {
             visible: visible.0,
-            position: Vec4::new(tile_pos.x as f32, tile_pos.y as f32, 0.0, 0.0),
-            texture: Vec4::new(tile_texture.0 as f32, tile_flip_bits as f32, 0.0, 0.0),
+            position,
+            texture,
             color: color.0.into(),
->>>>>>> 97133fdb
         };
 
         let data = tilemap_query.get(tilemap_id.0).unwrap();
